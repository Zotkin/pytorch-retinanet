import torch.nn as nn
import torch
import math
import torch.utils.model_zoo as model_zoo
from utils import BasicBlock, Bottleneck, BBoxTransform, ClipBoxes
from anchors import Anchors

from lib.nms.pth_nms import pth_nms

import pdb

def nms(dets, thresh):
    "Dispatch to either CPU or GPU NMS implementations.\
    Accept dets as tensor"""
    return pth_nms(dets, thresh)


model_urls = {
    'resnet18': 'https://download.pytorch.org/models/resnet18-5c106cde.pth',
    'resnet34': 'https://download.pytorch.org/models/resnet34-333f7ec4.pth',
    'resnet50': 'https://download.pytorch.org/models/resnet50-19c8e357.pth',
    'resnet101': 'https://download.pytorch.org/models/resnet101-5d3b4d8f.pth',
    'resnet152': 'https://download.pytorch.org/models/resnet152-b121ed2d.pth',
}

class PyramidFeatures(nn.Module):
    def __init__(self, C3_size, C4_size, C5_size, feature_size=256):
        super(PyramidFeatures, self).__init__()
        
        # upsample C5 to get P5 from the FPN paper
        self.P5_1           = nn.Conv2d(C5_size, feature_size, kernel_size=1, stride=1, padding=0)
        self.P5_upsampled   = nn.Upsample(scale_factor=2, mode='nearest')
        self.P5_2           = nn.Conv2d(feature_size, feature_size, kernel_size=3, stride=1, padding=1)

        # add P5 elementwise to C4
        self.P4_1           = nn.Conv2d(C4_size, feature_size, kernel_size=1, stride=1, padding=0)
        self.P4_upsampled   = nn.Upsample(scale_factor=2, mode='nearest')
        self.P4_2           = nn.Conv2d(feature_size, feature_size, kernel_size=3, stride=1, padding=1)

        # add P4 elementwise to C3
        self.P3_1 = nn.Conv2d(C3_size, feature_size, kernel_size=1, stride=1, padding=0)
        self.P3_2 = nn.Conv2d(feature_size, feature_size, kernel_size=3, stride=1, padding=1)

        # "P6 is obtained via a 3x3 stride-2 conv on C5"
        self.P6 = nn.Conv2d(C5_size, feature_size, kernel_size=3, stride=2, padding=1)

        # "P7 is computed by applying ReLU followed by a 3x3 stride-2 conv on P6"
        self.P7_1 = nn.ReLU()
        self.P7_2 = nn.Conv2d(feature_size, feature_size, kernel_size=3, stride=2, padding=1)

    def forward(self, inputs):

        C3, C4, C5 = inputs

        P5_x = self.P5_1(C5)
        P5_upsampled_x = self.P5_upsampled(P5_x)
        P5_x = self.P5_2(P5_x)
        
        P4_x = self.P4_1(C4)
        P4_x = P5_upsampled_x + P4_x
        P4_upsampled_x = self.P4_upsampled(P4_x)
        P4_x = self.P4_2(P4_x)

        P3_x = self.P3_1(C3)
        P3_x = P3_x + P4_upsampled_x
        P3_x = self.P3_2(P3_x)

        P6_x = self.P6(C5)

        P7_x = self.P7_1(P6_x)
        P7_x = self.P7_2(P7_x)

        return [P3_x, P4_x, P5_x, P6_x, P7_x]


class RegressionModel(nn.Module):
    def __init__(self, num_features_in, num_anchors=9, feature_size=256):
        super(RegressionModel, self).__init__()
        
        self.conv1 = nn.Conv2d(num_features_in, feature_size, kernel_size=3, padding=1)
        self.act1 = nn.ReLU()

        self.conv2 = nn.Conv2d(feature_size, feature_size, kernel_size=3, padding=1)
        self.act2 = nn.ReLU()

        self.conv3 = nn.Conv2d(feature_size, feature_size, kernel_size=3, padding=1)
        self.act3 = nn.ReLU()

        self.conv4 = nn.Conv2d(feature_size, feature_size, kernel_size=3, padding=1)
        self.act4 = nn.ReLU()

        self.output = nn.Conv2d(feature_size, num_anchors*4, kernel_size=3, padding=1)

    def forward(self, x):

        out = self.conv1(x)
        out = self.act1(out)

        out = self.conv2(out)
        out = self.act2(out)

        out = self.conv3(out)
        out = self.act3(out)

        out = self.conv4(out)
        out = self.act4(out)

        out = self.output(out)

        # out is B x C x W x H, with C = 4*num_anchors
        out = out.permute(0, 2, 3, 1)

        return out.contiguous().view(out.shape[0], -1, 4)

class ClassificationModel(nn.Module):
    def __init__(self, num_features_in, num_anchors=9, num_classes=80, prior=0.01, feature_size=256):
        super(ClassificationModel, self).__init__()

        self.num_classes = num_classes
        self.num_anchors = num_anchors
        
        self.conv1 = nn.Conv2d(num_features_in, feature_size, kernel_size=3, padding=1)
        self.act1 = nn.ReLU()

        self.conv2 = nn.Conv2d(feature_size, feature_size, kernel_size=3, padding=1)
        self.act2 = nn.ReLU()

        self.conv3 = nn.Conv2d(feature_size, feature_size, kernel_size=3, padding=1)
        self.act3 = nn.ReLU()

        self.conv4 = nn.Conv2d(feature_size, feature_size, kernel_size=3, padding=1)
        self.act4 = nn.ReLU()

        self.output = nn.Conv2d(feature_size, num_anchors*num_classes, kernel_size=3, padding=1)
        self.output_act = nn.Sigmoid()

    def forward(self, x):

        out = self.conv1(x)
        out = self.act1(out)

        out = self.conv2(out)
        out = self.act2(out)

        out = self.conv3(out)
        out = self.act3(out)

        out = self.conv4(out)
        out = self.act4(out)

        out = self.output(out)
        out = self.output_act(out)

        # out is B x C x W x H, with C = n_classes + n_anchors
        out1 = out.permute(0, 2, 3, 1)

        batch_size, width, height, channels = out1.shape

        out2 = out1.view(batch_size, width, height, self.num_anchors, self.num_classes)

        return out2.contiguous().view(x.shape[0], -1, self.num_classes)

class ResNet(nn.Module):

    def __init__(self, num_classes, block, layers):
        self.inplanes = 64
        super(ResNet, self).__init__()
        self.conv1 = nn.Conv2d(3, 64, kernel_size=7, stride=2, padding=3,
                               bias=False)
        self.bn1 = nn.BatchNorm2d(64)
        self.relu = nn.ReLU(inplace=True)
        self.maxpool = nn.MaxPool2d(kernel_size=3, stride=2, padding=1)
        self.layer1 = self._make_layer(block, 64, layers[0])
        self.layer2 = self._make_layer(block, 128, layers[1], stride=2)
        self.layer3 = self._make_layer(block, 256, layers[2], stride=2)
        self.layer4 = self._make_layer(block, 512, layers[3], stride=2)
<<<<<<< HEAD
        #import pdb
        #pdb.set_trace()
        self.fpn = PyramidFeatures(512, 1024, 2048)
=======

        if block == BasicBlock:
            fpn_sizes = [self.layer2[layers[1]-1].conv2.out_channels, self.layer3[layers[2]-1].conv2.out_channels, self.layer4[layers[3]-1].conv2.out_channels]
        elif block == Bottleneck:
            fpn_sizes = [self.layer2[layers[1]-1].conv3.out_channels, self.layer3[layers[2]-1].conv3.out_channels, self.layer4[layers[3]-1].conv3.out_channels]

        self.fpn = PyramidFeatures(fpn_sizes[0], fpn_sizes[1], fpn_sizes[2])
>>>>>>> d520bb82

        self.regressionModel = RegressionModel(256)
        self.classificationModel = ClassificationModel(256, num_classes=num_classes)

        self.anchors = Anchors()

        self.regressBoxes = BBoxTransform()

        self.clipBoxes = ClipBoxes()
                
        for m in self.modules():
            if isinstance(m, nn.Conv2d):
                n = m.kernel_size[0] * m.kernel_size[1] * m.out_channels
                m.weight.data.normal_(0, math.sqrt(2. / n))
            elif isinstance(m, nn.BatchNorm2d):
                m.weight.data.fill_(1)
                m.bias.data.zero_()

        prior = 0.01
        
        self.classificationModel.output.weight.data.fill_(0)
        self.classificationModel.output.bias.data.fill_(-math.log((1.0-prior)/prior))

        self.regressionModel.output.weight.data.fill_(0)
        self.regressionModel.output.bias.data.fill_(0)

        self.freeze_bn()

    def _make_layer(self, block, planes, blocks, stride=1):
        downsample = None
        if stride != 1 or self.inplanes != planes * block.expansion:
            downsample = nn.Sequential(
                nn.Conv2d(self.inplanes, planes * block.expansion,
                          kernel_size=1, stride=stride, bias=False),
                nn.BatchNorm2d(planes * block.expansion),
            )

        layers = []
        layers.append(block(self.inplanes, planes, stride, downsample))
        self.inplanes = planes * block.expansion
        for i in range(1, blocks):
            layers.append(block(self.inplanes, planes))

        return nn.Sequential(*layers)

    def freeze_bn(self):
        '''Freeze BatchNorm layers.'''
        for layer in self.modules():
            if isinstance(layer, nn.BatchNorm2d):
                layer.eval()

    def forward(self, img_batch):

        x = self.conv1(img_batch)
        x = self.bn1(x)
        x = self.relu(x)
        x = self.maxpool(x)

        x1 = self.layer1(x)
        x2 = self.layer2(x1)
        x3 = self.layer3(x2)
        x4 = self.layer4(x3)

        features = self.fpn([x2, x3, x4])

        regression = torch.cat([self.regressionModel(feature) for feature in features], dim=1)

        classification = torch.cat([self.classificationModel(feature) for feature in features], dim=1)

        anchors = self.anchors(img_batch)

        if self.training:
            return [classification, regression, anchors]
        else:
            transformed_anchors = self.regressBoxes(anchors, regression)
            transformed_anchors = self.clipBoxes(transformed_anchors, img_batch)

            scores = torch.max(classification, dim=2, keepdim=True)[0]

            anchors_nms_idx = nms(torch.cat([transformed_anchors, scores], dim=2)[0, :, :], 0.5)

            nms_scores, nms_class = classification[0, anchors_nms_idx, :].max(dim=1)
            return [nms_scores, nms_class, transformed_anchors[0, anchors_nms_idx, :]]

            #nms_scores, nms_class = classification[0, :, :].max(dim=1)
            #return [nms_scores, nms_class, transformed_anchors[0, :, :]]



def resnet18(num_classes, pretrained=False, **kwargs):
    """Constructs a ResNet-18 model.
    Args:
        pretrained (bool): If True, returns a model pre-trained on ImageNet
    """
    model = ResNet(num_classes, BasicBlock, [2, 2, 2, 2], **kwargs)
    if pretrained:
        model.load_state_dict(model_zoo.load_url(model_urls['resnet18'], model_dir='.'), strict=False)
    return model


def resnet34(num_classes, pretrained=False, **kwargs):
    """Constructs a ResNet-34 model.
    Args:
        pretrained (bool): If True, returns a model pre-trained on ImageNet
    """
    model = ResNet(num_classes, BasicBlock, [3, 4, 6, 3], **kwargs)
    if pretrained:
        model.load_state_dict(model_zoo.load_url(model_urls['resnet34'], model_dir='.'), strict=False)
    return model


def resnet50(num_classes, pretrained=False, **kwargs):
    """Constructs a ResNet-50 model.
    Args:
        pretrained (bool): If True, returns a model pre-trained on ImageNet
    """
    model = ResNet(num_classes, Bottleneck, [3, 4, 6, 3], **kwargs)
    if pretrained:
        model.load_state_dict(model_zoo.load_url(model_urls['resnet50'], model_dir='.'), strict=False)
    return model<|MERGE_RESOLUTION|>--- conflicted
+++ resolved
@@ -174,11 +174,6 @@
         self.layer2 = self._make_layer(block, 128, layers[1], stride=2)
         self.layer3 = self._make_layer(block, 256, layers[2], stride=2)
         self.layer4 = self._make_layer(block, 512, layers[3], stride=2)
-<<<<<<< HEAD
-        #import pdb
-        #pdb.set_trace()
-        self.fpn = PyramidFeatures(512, 1024, 2048)
-=======
 
         if block == BasicBlock:
             fpn_sizes = [self.layer2[layers[1]-1].conv2.out_channels, self.layer3[layers[2]-1].conv2.out_channels, self.layer4[layers[3]-1].conv2.out_channels]
@@ -186,7 +181,6 @@
             fpn_sizes = [self.layer2[layers[1]-1].conv3.out_channels, self.layer3[layers[2]-1].conv3.out_channels, self.layer4[layers[3]-1].conv3.out_channels]
 
         self.fpn = PyramidFeatures(fpn_sizes[0], fpn_sizes[1], fpn_sizes[2])
->>>>>>> d520bb82
 
         self.regressionModel = RegressionModel(256)
         self.classificationModel = ClassificationModel(256, num_classes=num_classes)
